--- conflicted
+++ resolved
@@ -226,10 +226,6 @@
                       self.mo_coeff[1][:,:ncore[1]])
             ovlp_ao = self._scf.get_ovlp()
             ss_core = self._scf.spin_square(mocore, ovlp_ao)
-<<<<<<< HEAD
-            print ss_core
-=======
->>>>>>> 907b0ef2
             if isinstance(self.e_cas, (float, numpy.number)):
                 ss = fci.spin_op.spin_square(self.ci, self.ncas, self.nelecas,
                                              mocas, ovlp_ao)
